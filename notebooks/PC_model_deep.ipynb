{
 "cells": [
  {
   "cell_type": "code",
   "execution_count": 1,
   "id": "cc5601fe",
   "metadata": {},
   "outputs": [
    {
     "name": "stderr",
     "output_type": "stream",
     "text": [
<<<<<<< HEAD
      "2025-06-11 11:27:28.676005: I tensorflow/core/util/port.cc:153] oneDNN custom operations are on. You may see slightly different numerical results due to floating-point round-off errors from different computation orders. To turn them off, set the environment variable `TF_ENABLE_ONEDNN_OPTS=0`.\n",
      "2025-06-11 11:27:28.676697: I external/local_xla/xla/tsl/cuda/cudart_stub.cc:32] Could not find cuda drivers on your machine, GPU will not be used.\n",
      "2025-06-11 11:27:28.680250: I external/local_xla/xla/tsl/cuda/cudart_stub.cc:32] Could not find cuda drivers on your machine, GPU will not be used.\n",
      "2025-06-11 11:27:28.688572: E external/local_xla/xla/stream_executor/cuda/cuda_fft.cc:477] Unable to register cuFFT factory: Attempting to register factory for plugin cuFFT when one has already been registered\n",
      "WARNING: All log messages before absl::InitializeLog() is called are written to STDERR\n",
      "E0000 00:00:1749634048.703378   36713 cuda_dnn.cc:8310] Unable to register cuDNN factory: Attempting to register factory for plugin cuDNN when one has already been registered\n",
      "E0000 00:00:1749634048.707574   36713 cuda_blas.cc:1418] Unable to register cuBLAS factory: Attempting to register factory for plugin cuBLAS when one has already been registered\n",
      "2025-06-11 11:27:28.723410: I tensorflow/core/platform/cpu_feature_guard.cc:210] This TensorFlow binary is optimized to use available CPU instructions in performance-critical operations.\n",
      "To enable the following instructions: AVX2 AVX_VNNI FMA, in other operations, rebuild TensorFlow with the appropriate compiler flags.\n"
=======
      "2025-06-10 21:38:00.960458: I tensorflow/core/util/port.cc:111] oneDNN custom operations are on. You may see slightly different numerical results due to floating-point round-off errors from different computation orders. To turn them off, set the environment variable `TF_ENABLE_ONEDNN_OPTS=0`.\n",
      "2025-06-10 21:38:00.963706: I tensorflow/tsl/cuda/cudart_stub.cc:28] Could not find cuda drivers on your machine, GPU will not be used.\n",
      "2025-06-10 21:38:01.027414: E tensorflow/compiler/xla/stream_executor/cuda/cuda_dnn.cc:9342] Unable to register cuDNN factory: Attempting to register factory for plugin cuDNN when one has already been registered\n",
      "2025-06-10 21:38:01.027475: E tensorflow/compiler/xla/stream_executor/cuda/cuda_fft.cc:609] Unable to register cuFFT factory: Attempting to register factory for plugin cuFFT when one has already been registered\n",
      "2025-06-10 21:38:01.027495: E tensorflow/compiler/xla/stream_executor/cuda/cuda_blas.cc:1518] Unable to register cuBLAS factory: Attempting to register factory for plugin cuBLAS when one has already been registered\n",
      "2025-06-10 21:38:01.041960: I tensorflow/tsl/cuda/cudart_stub.cc:28] Could not find cuda drivers on your machine, GPU will not be used.\n",
      "2025-06-10 21:38:01.043686: I tensorflow/core/platform/cpu_feature_guard.cc:182] This TensorFlow binary is optimized to use available CPU instructions in performance-critical operations.\n",
      "To enable the following instructions: AVX2 AVX_VNNI FMA, in other operations, rebuild TensorFlow with the appropriate compiler flags.\n",
      "2025-06-10 21:38:02.093004: W tensorflow/compiler/tf2tensorrt/utils/py_utils.cc:38] TF-TRT Warning: Could not find TensorRT\n"
>>>>>>> 83420c1f
     ]
    }
   ],
   "source": [
    "import pandas as pd\n",
    "import numpy as np\n",
    "import matplotlib.pyplot as plt\n",
    "\n",
    "from sklearn.model_selection import train_test_split\n",
    "\n",
    "from keras import Sequential, layers, Input, regularizers\n",
    "from keras.callbacks import EarlyStopping, ReduceLROnPlateau\n",
    "from keras.optimizers import Adam"
   ]
  },
  {
   "cell_type": "code",
   "execution_count": 2,
   "id": "f3f68ebd",
   "metadata": {},
   "outputs": [
    {
     "name": "stderr",
     "output_type": "stream",
     "text": [
<<<<<<< HEAD
      "/tmp/ipykernel_36713/2597316256.py:1: DtypeWarning: Columns (38) have mixed types. Specify dtype option on import or set low_memory=False.\n",
=======
      "/tmp/ipykernel_8093/2597316256.py:1: DtypeWarning: Columns (38) have mixed types. Specify dtype option on import or set low_memory=False.\n",
>>>>>>> 83420c1f
      "  df = pd.read_csv('../data/data_clean.csv')\n"
     ]
    },
    {
     "data": {
      "text/html": [
       "<div>\n",
       "<style scoped>\n",
       "    .dataframe tbody tr th:only-of-type {\n",
       "        vertical-align: middle;\n",
       "    }\n",
       "\n",
       "    .dataframe tbody tr th {\n",
       "        vertical-align: top;\n",
       "    }\n",
       "\n",
       "    .dataframe thead th {\n",
       "        text-align: right;\n",
       "    }\n",
       "</style>\n",
       "<table border=\"1\" class=\"dataframe\">\n",
       "  <thead>\n",
       "    <tr style=\"text-align: right;\">\n",
       "      <th></th>\n",
       "      <th>uid</th>\n",
       "      <th>id</th>\n",
       "      <th>nature</th>\n",
       "      <th>acheteur_id</th>\n",
       "      <th>acheteur_nom</th>\n",
       "      <th>acheteur_siren</th>\n",
       "      <th>titulaire_id</th>\n",
       "      <th>titulaire_typeIdentifiant</th>\n",
       "      <th>titulaire_nom</th>\n",
       "      <th>titulaire_siren</th>\n",
       "      <th>...</th>\n",
       "      <th>codeCPV_2</th>\n",
       "      <th>codeCPV_3</th>\n",
       "      <th>codeCPV_4</th>\n",
       "      <th>codeCPV_5</th>\n",
       "      <th>codeCPV_2_3</th>\n",
       "      <th>annee</th>\n",
       "      <th>acheteur_tranche_effectif</th>\n",
       "      <th>acheteur_categorie</th>\n",
       "      <th>titulaire_tranche_effectif</th>\n",
       "      <th>titulaire_categorie</th>\n",
       "    </tr>\n",
       "  </thead>\n",
       "  <tbody>\n",
       "    <tr>\n",
       "      <th>0</th>\n",
       "      <td>210601209000132022_M013</td>\n",
       "      <td>2022_M013</td>\n",
       "      <td>Marché</td>\n",
       "      <td>21060120900013</td>\n",
       "      <td>COMMUNE DE SAINT ETIENNE DE TINEE</td>\n",
       "      <td>210601209.0</td>\n",
       "      <td>38177692100029</td>\n",
       "      <td>SIRET</td>\n",
       "      <td>SERMATECH</td>\n",
       "      <td>381776921.0</td>\n",
       "      <td>...</td>\n",
       "      <td>45000000</td>\n",
       "      <td>45200000</td>\n",
       "      <td>45210000</td>\n",
       "      <td>45210000</td>\n",
       "      <td>45200000</td>\n",
       "      <td>2021</td>\n",
       "      <td>21</td>\n",
       "      <td>PME</td>\n",
       "      <td>12</td>\n",
       "      <td>PME</td>\n",
       "    </tr>\n",
       "    <tr>\n",
       "      <th>1</th>\n",
       "      <td>217100759000182024RENOCHARP</td>\n",
       "      <td>2024RENOCHARP</td>\n",
       "      <td>Marché</td>\n",
       "      <td>21710075900018</td>\n",
       "      <td>COMMUNE DE CHALMOUX</td>\n",
       "      <td>217100759.0</td>\n",
       "      <td>75203574100038</td>\n",
       "      <td>SIRET</td>\n",
       "      <td>MACON ETANCHEITE</td>\n",
       "      <td>752035741.0</td>\n",
       "      <td>...</td>\n",
       "      <td>45000000</td>\n",
       "      <td>45200000</td>\n",
       "      <td>45260000</td>\n",
       "      <td>45261000</td>\n",
       "      <td>45200000</td>\n",
       "      <td>2023</td>\n",
       "      <td>11</td>\n",
       "      <td>PME</td>\n",
       "      <td>12</td>\n",
       "      <td>PME</td>\n",
       "    </tr>\n",
       "    <tr>\n",
       "      <th>2</th>\n",
       "      <td>200066231000162022033INFOL00</td>\n",
       "      <td>2022033INFOL00</td>\n",
       "      <td>Marché</td>\n",
       "      <td>20006623100016</td>\n",
       "      <td>CC DES PORTES D'ARIEGE PYRENEES</td>\n",
       "      <td>200066231.0</td>\n",
       "      <td>49459697600014</td>\n",
       "      <td>SIRET</td>\n",
       "      <td>EQUADEX</td>\n",
       "      <td>494596976.0</td>\n",
       "      <td>...</td>\n",
       "      <td>72000000</td>\n",
       "      <td>72500000</td>\n",
       "      <td>72510000</td>\n",
       "      <td>72514000</td>\n",
       "      <td>72000000</td>\n",
       "      <td>2023</td>\n",
       "      <td>31</td>\n",
       "      <td>PME</td>\n",
       "      <td>21</td>\n",
       "      <td>PME</td>\n",
       "    </tr>\n",
       "    <tr>\n",
       "      <th>3</th>\n",
       "      <td>243100518001702024M05</td>\n",
       "      <td>2024M05</td>\n",
       "      <td>Marché</td>\n",
       "      <td>24310051800170</td>\n",
       "      <td>TOULOUSE METROPOLE</td>\n",
       "      <td>243100518.0</td>\n",
       "      <td>59278023300017</td>\n",
       "      <td>SIRET</td>\n",
       "      <td>RIVES &amp; EAUX DU SUD-OUEST</td>\n",
       "      <td>592780233.0</td>\n",
       "      <td>...</td>\n",
       "      <td>71000000</td>\n",
       "      <td>71300000</td>\n",
       "      <td>71300000</td>\n",
       "      <td>71300000</td>\n",
       "      <td>71300000</td>\n",
       "      <td>2024</td>\n",
       "      <td>52</td>\n",
       "      <td>GE</td>\n",
       "      <td>31</td>\n",
       "      <td>PME</td>\n",
       "    </tr>\n",
       "    <tr>\n",
       "      <th>4</th>\n",
       "      <td>21590544900017202402401</td>\n",
       "      <td>202402401</td>\n",
       "      <td>Marché</td>\n",
       "      <td>21590544900017</td>\n",
       "      <td>COMMUNE DE SAINT SAULVE</td>\n",
       "      <td>215905449.0</td>\n",
       "      <td>32683156700010</td>\n",
       "      <td>SIRET</td>\n",
       "      <td>ALTOMARE ALTALU</td>\n",
       "      <td>326831567.0</td>\n",
       "      <td>...</td>\n",
       "      <td>44000000</td>\n",
       "      <td>44300000</td>\n",
       "      <td>44310000</td>\n",
       "      <td>44316000</td>\n",
       "      <td>44000000</td>\n",
       "      <td>2024</td>\n",
       "      <td>32</td>\n",
       "      <td>ETI</td>\n",
       "      <td>12</td>\n",
       "      <td>PME</td>\n",
       "    </tr>\n",
       "  </tbody>\n",
       "</table>\n",
       "<p>5 rows × 42 columns</p>\n",
       "</div>"
      ],
      "text/plain": [
       "                            uid              id  nature     acheteur_id  \\\n",
       "0       210601209000132022_M013       2022_M013  Marché  21060120900013   \n",
       "1   217100759000182024RENOCHARP   2024RENOCHARP  Marché  21710075900018   \n",
       "2  200066231000162022033INFOL00  2022033INFOL00  Marché  20006623100016   \n",
       "3         243100518001702024M05         2024M05  Marché  24310051800170   \n",
       "4       21590544900017202402401       202402401  Marché  21590544900017   \n",
       "\n",
       "                        acheteur_nom  acheteur_siren    titulaire_id  \\\n",
       "0  COMMUNE DE SAINT ETIENNE DE TINEE     210601209.0  38177692100029   \n",
       "1                COMMUNE DE CHALMOUX     217100759.0  75203574100038   \n",
       "2    CC DES PORTES D'ARIEGE PYRENEES     200066231.0  49459697600014   \n",
       "3                 TOULOUSE METROPOLE     243100518.0  59278023300017   \n",
       "4            COMMUNE DE SAINT SAULVE     215905449.0  32683156700010   \n",
       "\n",
       "  titulaire_typeIdentifiant              titulaire_nom  titulaire_siren  ...  \\\n",
       "0                     SIRET                  SERMATECH      381776921.0  ...   \n",
       "1                     SIRET           MACON ETANCHEITE      752035741.0  ...   \n",
       "2                     SIRET                    EQUADEX      494596976.0  ...   \n",
       "3                     SIRET  RIVES & EAUX DU SUD-OUEST      592780233.0  ...   \n",
       "4                     SIRET            ALTOMARE ALTALU      326831567.0  ...   \n",
       "\n",
       "  codeCPV_2  codeCPV_3 codeCPV_4 codeCPV_5  codeCPV_2_3 annee  \\\n",
       "0  45000000   45200000  45210000  45210000     45200000  2021   \n",
       "1  45000000   45200000  45260000  45261000     45200000  2023   \n",
       "2  72000000   72500000  72510000  72514000     72000000  2023   \n",
       "3  71000000   71300000  71300000  71300000     71300000  2024   \n",
       "4  44000000   44300000  44310000  44316000     44000000  2024   \n",
       "\n",
       "  acheteur_tranche_effectif acheteur_categorie  titulaire_tranche_effectif  \\\n",
       "0                        21                PME                          12   \n",
       "1                        11                PME                          12   \n",
       "2                        31                PME                          21   \n",
       "3                        52                 GE                          31   \n",
       "4                        32                ETI                          12   \n",
       "\n",
       "   titulaire_categorie  \n",
       "0                  PME  \n",
       "1                  PME  \n",
       "2                  PME  \n",
       "3                  PME  \n",
       "4                  PME  \n",
       "\n",
       "[5 rows x 42 columns]"
      ]
     },
     "execution_count": 2,
     "metadata": {},
     "output_type": "execute_result"
    }
   ],
   "source": [
    "df = pd.read_csv('../data/data_clean.csv')\n",
    "df.head(5)"
   ]
  },
  {
   "cell_type": "code",
   "execution_count": 3,
   "id": "e17049f1",
   "metadata": {},
   "outputs": [
    {
     "name": "stdout",
     "output_type": "stream",
     "text": [
      "Filtered from 392 to 150 CPV categories, keeping 279174 rows out of 286850\n"
     ]
    }
   ],
   "source": [
    "from scripts.data_cleaner import filter_top_cpv_categories\n",
    "\n",
    "df = filter_top_cpv_categories(df, top_n=150, cpv_column='codeCPV_3')"
   ]
  },
  {
   "cell_type": "code",
   "execution_count": 4,
   "id": "99970bd2",
   "metadata": {},
   "outputs": [
    {
     "data": {
      "text/plain": [
       "codeCPV_3\n",
       "45200000    62229\n",
       "45400000    19048\n",
       "71200000    17621\n",
       "45100000    13647\n",
       "71300000    13462\n",
       "            ...  \n",
       "31300000      139\n",
       "55100000      132\n",
       "31100000      130\n",
       "18800000      130\n",
       "16100000      128\n",
       "Name: count, Length: 150, dtype: int64"
      ]
     },
     "execution_count": 4,
     "metadata": {},
     "output_type": "execute_result"
    }
   ],
   "source": [
    "df['codeCPV_3'].value_counts()"
   ]
  },
  {
   "cell_type": "code",
   "execution_count": 5,
   "id": "b87cc8b0",
   "metadata": {},
   "outputs": [
    {
     "data": {
      "text/plain": [
       "(238163, 42)"
      ]
     },
     "execution_count": 5,
     "metadata": {},
     "output_type": "execute_result"
    }
   ],
   "source": [
    "df.drop(df[df['montant'] > 999999].index, inplace=True)\n",
    "df.shape"
   ]
  },
  {
   "cell_type": "code",
   "execution_count": 6,
   "id": "e48e4ded",
   "metadata": {},
   "outputs": [
    {
     "data": {
      "text/plain": [
       "0    11.950698\n",
       "1    11.460800\n",
       "2    12.765691\n",
       "4    10.615726\n",
       "5    12.065219\n",
       "Name: montant, dtype: float64"
      ]
     },
     "execution_count": 6,
     "metadata": {},
     "output_type": "execute_result"
    }
   ],
   "source": [
    "y = np.log1p(df['montant'])\n",
    "y.head()"
   ]
  },
  {
   "cell_type": "code",
   "execution_count": 7,
   "id": "fe95605f",
   "metadata": {},
   "outputs": [
    {
     "data": {
      "text/plain": [
       "(238163, 43)"
      ]
     },
     "execution_count": 7,
     "metadata": {},
     "output_type": "execute_result"
    }
   ],
   "source": [
    "bins = np.linspace(y.min(), y.max(), 10)\n",
    "bins = np.delete(bins, 1)\n",
    "\n",
    "#bins = bins[2:]\n",
    "\n",
    "# Créer les étiquettes correspondantes\n",
    "labels = list(range(0, len(bins)-1))\n",
    "\n",
    "# Ajouter la colonne fourchette_de_prix\n",
    "df['bins'] = pd.cut(y, bins=bins, labels=labels, include_lowest=True, right=True)\n",
    "\n",
    "df.shape"
   ]
  },
  {
   "cell_type": "code",
   "execution_count": 8,
   "id": "05193634",
   "metadata": {},
   "outputs": [
    {
     "data": {
      "text/plain": [
       "array([  20001.        ,   47708.50133762,   73683.08597334,\n",
       "        113799.36502582,  175756.69245133,  271446.28561345,\n",
       "        419233.45817256,  647482.39989405, 1000000.        ])"
      ]
     },
     "execution_count": 8,
     "metadata": {},
     "output_type": "execute_result"
    }
   ],
   "source": [
    "np.exp(bins)"
   ]
  },
  {
   "cell_type": "code",
   "execution_count": 9,
   "id": "c896d8b7",
   "metadata": {},
   "outputs": [
    {
     "data": {
      "text/plain": [
       "8"
      ]
     },
     "execution_count": 9,
     "metadata": {},
     "output_type": "execute_result"
    }
   ],
   "source": [
    "len(labels)"
   ]
  },
  {
   "cell_type": "code",
   "execution_count": 10,
   "id": "4f77926e",
   "metadata": {},
   "outputs": [
    {
     "data": {
      "text/plain": [
       "Index(['uid', 'id', 'nature', 'acheteur_id', 'acheteur_nom', 'acheteur_siren',\n",
       "       'titulaire_id', 'titulaire_typeIdentifiant', 'titulaire_nom',\n",
       "       'titulaire_siren', 'objet', 'codeCPV', 'procedure', 'dureeMois',\n",
       "       'dateNotification', 'datePublicationDonnees', 'formePrix',\n",
       "       'attributionAvance', 'offresRecues', 'marcheInnovant', 'ccag',\n",
       "       'sousTraitanceDeclaree', 'typeGroupementOperateurs', 'tauxAvance',\n",
       "       'origineUE', 'origineFrance', 'lieuExecution_code',\n",
       "       'lieuExecution_typeCode', 'idAccordCadre', 'source_open_data',\n",
       "       'codeCPV_FR', 'codeCPV_2', 'codeCPV_3', 'codeCPV_4', 'codeCPV_5',\n",
       "       'codeCPV_2_3', 'annee', 'acheteur_tranche_effectif',\n",
       "       'acheteur_categorie', 'titulaire_tranche_effectif',\n",
       "       'titulaire_categorie', 'bins'],\n",
       "      dtype='object')"
      ]
     },
     "execution_count": 10,
     "metadata": {},
     "output_type": "execute_result"
    }
   ],
   "source": [
    "df['bins'] = df['bins'].astype('int')\n",
    "df = df.drop(columns='montant')\n",
    "df.columns"
   ]
  },
  {
   "cell_type": "code",
   "execution_count": 11,
   "id": "fecaaae8",
   "metadata": {},
   "outputs": [],
   "source": [
    "X = df.drop(columns=['bins', 'titulaire_tranche_effectif', 'titulaire_categorie'])\n",
    "y = df['bins']"
   ]
  },
  {
   "cell_type": "code",
   "execution_count": 12,
   "id": "42475c87",
   "metadata": {},
   "outputs": [
    {
     "data": {
      "text/plain": [
       "acheteur_tranche_effectif    0\n",
       "acheteur_categorie           0\n",
       "dtype: int64"
      ]
     },
     "execution_count": 12,
     "metadata": {},
     "output_type": "execute_result"
    }
   ],
   "source": [
    "X[['acheteur_tranche_effectif', 'acheteur_categorie']] = X[['acheteur_tranche_effectif', 'acheteur_categorie']].fillna('null')\n",
    "X[['acheteur_tranche_effectif', 'acheteur_categorie']].isna().sum()"
   ]
  },
  {
   "cell_type": "code",
   "execution_count": 13,
   "id": "fa7b392d",
   "metadata": {},
   "outputs": [],
   "source": [
    "X_train, X_test, y_train, y_test = train_test_split(\n",
    "    X, y, test_size=0.2, random_state=0, stratify=X['codeCPV_3'])"
   ]
  },
  {
   "cell_type": "code",
   "execution_count": 14,
   "id": "a3eff487",
   "metadata": {},
   "outputs": [],
   "source": [
    "from scripts.preprocess_pipeline import create_pipeline\n",
    "\n",
    "numerical_columns = ['dureeMois', 'offresRecues', 'annee']\n",
    "\n",
    "binary_columns = ['sousTraitanceDeclaree', 'origineFrance',\n",
    "                          'marcheInnovant', 'idAccordCadre']\n",
    "\n",
    "categorical_columns = ['procedure', 'nature', 'formePrix', 'ccag',\n",
    "                               'typeGroupementOperateurs', 'tauxAvance_cat',\n",
    "                               'codeCPV_3', 'acheteur_tranche_effectif', 'acheteur_categorie']\n",
    "\n",
    "pipeline = create_pipeline(numerical_columns, binary_columns, categorical_columns)"
   ]
  },
  {
   "cell_type": "code",
   "execution_count": 15,
   "id": "594ea23c",
   "metadata": {},
   "outputs": [
    {
     "data": {
      "text/plain": [
       "(190530, 220)"
      ]
     },
     "execution_count": 15,
     "metadata": {},
     "output_type": "execute_result"
    }
   ],
   "source": [
    "X_train_preproc = pipeline.fit_transform(X_train)\n",
    "X_train_preproc.shape"
   ]
  },
  {
   "cell_type": "code",
<<<<<<< HEAD
   "execution_count": 16,
=======
   "execution_count": null,
   "id": "d2b63f2b",
   "metadata": {},
   "outputs": [],
   "source": [
    "X_train_preproc"
   ]
  },
  {
   "cell_type": "code",
   "execution_count": 234,
>>>>>>> 83420c1f
   "id": "36a4251c",
   "metadata": {},
   "outputs": [
    {
     "data": {
      "text/plain": [
       "(190530, 8)"
      ]
     },
     "execution_count": 16,
     "metadata": {},
     "output_type": "execute_result"
    }
   ],
   "source": [
    "from keras.utils import to_categorical\n",
    "y_train_cat = to_categorical(y_train)\n",
    "y_train_cat.shape"
   ]
  },
  {
   "cell_type": "code",
   "execution_count": 17,
   "id": "6324f026",
   "metadata": {},
   "outputs": [
    {
     "data": {
      "text/plain": [
       "(190530, 8)"
      ]
     },
     "execution_count": 17,
     "metadata": {},
     "output_type": "execute_result"
    }
   ],
   "source": [
    "y_train_cat.shape"
   ]
  },
  {
   "cell_type": "code",
   "execution_count": 18,
   "id": "6a71d592",
   "metadata": {},
   "outputs": [],
   "source": [
    "def build_mlp_model(input_dim=220, num_classes=8, use_dropout=True, l2_factor=1e-4):\n",
    "    model = Sequential()\n",
    "    model.add(Input(shape=(input_dim,)))\n",
    "\n",
    "    # Couche 1\n",
    "    model.add(layers.Dense(\n",
    "        1028, activation='relu',\n",
    "        kernel_regularizer=regularizers.l2(l2_factor)\n",
    "    ))\n",
    "    model.add(layers.BatchNormalization())\n",
    "    if use_dropout:\n",
    "        model.add(layers.Dropout(0.4))\n",
    "\n",
    "    # Couche 2\n",
    "    model.add(layers.Dense(\n",
    "        512, activation='relu',\n",
    "        kernel_regularizer=regularizers.l2(l2_factor)\n",
    "    ))\n",
    "    model.add(layers.BatchNormalization())\n",
    "    if use_dropout:\n",
    "        model.add(layers.Dropout(0.3))\n",
    "\n",
    "    # Couche 3\n",
    "    model.add(layers.Dense(\n",
    "        256, activation='relu',\n",
    "        kernel_regularizer=regularizers.l2(l2_factor)\n",
    "    ))\n",
    "    model.add(layers.BatchNormalization())\n",
    "    if use_dropout:\n",
    "        model.add(layers.Dropout(0.2))\n",
    "\n",
    "    # Sortie\n",
    "    model.add(layers.Dense(\n",
    "        num_classes, activation='softmax',\n",
    "        kernel_regularizer=regularizers.l2(l2_factor)\n",
    "    ))\n",
    "\n",
    "    # Compilation\n",
    "    model.compile(\n",
    "        optimizer='adam',\n",
    "        loss='categorical_crossentropy',\n",
    "        metrics=['accuracy']\n",
    "    )\n",
    "\n",
    "    return model\n"
   ]
  },
  {
   "cell_type": "code",
   "execution_count": 19,
   "id": "5121e71e",
   "metadata": {},
   "outputs": [
    {
     "name": "stderr",
     "output_type": "stream",
     "text": [
      "2025-06-11 11:27:36.441898: E external/local_xla/xla/stream_executor/cuda/cuda_driver.cc:152] failed call to cuInit: INTERNAL: CUDA error: Failed call to cuInit: UNKNOWN ERROR (303)\n"
     ]
    },
    {
     "data": {
      "text/html": [
       "<pre style=\"white-space:pre;overflow-x:auto;line-height:normal;font-family:Menlo,'DejaVu Sans Mono',consolas,'Courier New',monospace\"><span style=\"font-weight: bold\">Model: \"sequential\"</span>\n",
       "</pre>\n"
      ],
      "text/plain": [
       "\u001b[1mModel: \"sequential\"\u001b[0m\n"
      ]
     },
     "metadata": {},
     "output_type": "display_data"
    },
    {
     "data": {
      "text/html": [
       "<pre style=\"white-space:pre;overflow-x:auto;line-height:normal;font-family:Menlo,'DejaVu Sans Mono',consolas,'Courier New',monospace\">┏━━━━━━━━━━━━━━━━━━━━━━━━━━━━━━━━━┳━━━━━━━━━━━━━━━━━━━━━━━━┳━━━━━━━━━━━━━━━┓\n",
       "┃<span style=\"font-weight: bold\"> Layer (type)                    </span>┃<span style=\"font-weight: bold\"> Output Shape           </span>┃<span style=\"font-weight: bold\">       Param # </span>┃\n",
       "┡━━━━━━━━━━━━━━━━━━━━━━━━━━━━━━━━━╇━━━━━━━━━━━━━━━━━━━━━━━━╇━━━━━━━━━━━━━━━┩\n",
       "│ dense (<span style=\"color: #0087ff; text-decoration-color: #0087ff\">Dense</span>)                   │ (<span style=\"color: #00d7ff; text-decoration-color: #00d7ff\">None</span>, <span style=\"color: #00af00; text-decoration-color: #00af00\">1028</span>)           │       <span style=\"color: #00af00; text-decoration-color: #00af00\">227,188</span> │\n",
       "├─────────────────────────────────┼────────────────────────┼───────────────┤\n",
       "│ batch_normalization             │ (<span style=\"color: #00d7ff; text-decoration-color: #00d7ff\">None</span>, <span style=\"color: #00af00; text-decoration-color: #00af00\">1028</span>)           │         <span style=\"color: #00af00; text-decoration-color: #00af00\">4,112</span> │\n",
       "│ (<span style=\"color: #0087ff; text-decoration-color: #0087ff\">BatchNormalization</span>)            │                        │               │\n",
       "├─────────────────────────────────┼────────────────────────┼───────────────┤\n",
       "│ dropout (<span style=\"color: #0087ff; text-decoration-color: #0087ff\">Dropout</span>)               │ (<span style=\"color: #00d7ff; text-decoration-color: #00d7ff\">None</span>, <span style=\"color: #00af00; text-decoration-color: #00af00\">1028</span>)           │             <span style=\"color: #00af00; text-decoration-color: #00af00\">0</span> │\n",
       "├─────────────────────────────────┼────────────────────────┼───────────────┤\n",
       "│ dense_1 (<span style=\"color: #0087ff; text-decoration-color: #0087ff\">Dense</span>)                 │ (<span style=\"color: #00d7ff; text-decoration-color: #00d7ff\">None</span>, <span style=\"color: #00af00; text-decoration-color: #00af00\">512</span>)            │       <span style=\"color: #00af00; text-decoration-color: #00af00\">526,848</span> │\n",
       "├─────────────────────────────────┼────────────────────────┼───────────────┤\n",
       "│ batch_normalization_1           │ (<span style=\"color: #00d7ff; text-decoration-color: #00d7ff\">None</span>, <span style=\"color: #00af00; text-decoration-color: #00af00\">512</span>)            │         <span style=\"color: #00af00; text-decoration-color: #00af00\">2,048</span> │\n",
       "│ (<span style=\"color: #0087ff; text-decoration-color: #0087ff\">BatchNormalization</span>)            │                        │               │\n",
       "├─────────────────────────────────┼────────────────────────┼───────────────┤\n",
       "│ dropout_1 (<span style=\"color: #0087ff; text-decoration-color: #0087ff\">Dropout</span>)             │ (<span style=\"color: #00d7ff; text-decoration-color: #00d7ff\">None</span>, <span style=\"color: #00af00; text-decoration-color: #00af00\">512</span>)            │             <span style=\"color: #00af00; text-decoration-color: #00af00\">0</span> │\n",
       "├─────────────────────────────────┼────────────────────────┼───────────────┤\n",
       "│ dense_2 (<span style=\"color: #0087ff; text-decoration-color: #0087ff\">Dense</span>)                 │ (<span style=\"color: #00d7ff; text-decoration-color: #00d7ff\">None</span>, <span style=\"color: #00af00; text-decoration-color: #00af00\">256</span>)            │       <span style=\"color: #00af00; text-decoration-color: #00af00\">131,328</span> │\n",
       "├─────────────────────────────────┼────────────────────────┼───────────────┤\n",
       "│ batch_normalization_2           │ (<span style=\"color: #00d7ff; text-decoration-color: #00d7ff\">None</span>, <span style=\"color: #00af00; text-decoration-color: #00af00\">256</span>)            │         <span style=\"color: #00af00; text-decoration-color: #00af00\">1,024</span> │\n",
       "│ (<span style=\"color: #0087ff; text-decoration-color: #0087ff\">BatchNormalization</span>)            │                        │               │\n",
       "├─────────────────────────────────┼────────────────────────┼───────────────┤\n",
       "│ dropout_2 (<span style=\"color: #0087ff; text-decoration-color: #0087ff\">Dropout</span>)             │ (<span style=\"color: #00d7ff; text-decoration-color: #00d7ff\">None</span>, <span style=\"color: #00af00; text-decoration-color: #00af00\">256</span>)            │             <span style=\"color: #00af00; text-decoration-color: #00af00\">0</span> │\n",
       "├─────────────────────────────────┼────────────────────────┼───────────────┤\n",
       "│ dense_3 (<span style=\"color: #0087ff; text-decoration-color: #0087ff\">Dense</span>)                 │ (<span style=\"color: #00d7ff; text-decoration-color: #00d7ff\">None</span>, <span style=\"color: #00af00; text-decoration-color: #00af00\">8</span>)              │         <span style=\"color: #00af00; text-decoration-color: #00af00\">2,056</span> │\n",
       "└─────────────────────────────────┴────────────────────────┴───────────────┘\n",
       "</pre>\n"
      ],
      "text/plain": [
       "┏━━━━━━━━━━━━━━━━━━━━━━━━━━━━━━━━━┳━━━━━━━━━━━━━━━━━━━━━━━━┳━━━━━━━━━━━━━━━┓\n",
       "┃\u001b[1m \u001b[0m\u001b[1mLayer (type)                   \u001b[0m\u001b[1m \u001b[0m┃\u001b[1m \u001b[0m\u001b[1mOutput Shape          \u001b[0m\u001b[1m \u001b[0m┃\u001b[1m \u001b[0m\u001b[1m      Param #\u001b[0m\u001b[1m \u001b[0m┃\n",
       "┡━━━━━━━━━━━━━━━━━━━━━━━━━━━━━━━━━╇━━━━━━━━━━━━━━━━━━━━━━━━╇━━━━━━━━━━━━━━━┩\n",
       "│ dense (\u001b[38;5;33mDense\u001b[0m)                   │ (\u001b[38;5;45mNone\u001b[0m, \u001b[38;5;34m1028\u001b[0m)           │       \u001b[38;5;34m227,188\u001b[0m │\n",
       "├─────────────────────────────────┼────────────────────────┼───────────────┤\n",
       "│ batch_normalization             │ (\u001b[38;5;45mNone\u001b[0m, \u001b[38;5;34m1028\u001b[0m)           │         \u001b[38;5;34m4,112\u001b[0m │\n",
       "│ (\u001b[38;5;33mBatchNormalization\u001b[0m)            │                        │               │\n",
       "├─────────────────────────────────┼────────────────────────┼───────────────┤\n",
       "│ dropout (\u001b[38;5;33mDropout\u001b[0m)               │ (\u001b[38;5;45mNone\u001b[0m, \u001b[38;5;34m1028\u001b[0m)           │             \u001b[38;5;34m0\u001b[0m │\n",
       "├─────────────────────────────────┼────────────────────────┼───────────────┤\n",
       "│ dense_1 (\u001b[38;5;33mDense\u001b[0m)                 │ (\u001b[38;5;45mNone\u001b[0m, \u001b[38;5;34m512\u001b[0m)            │       \u001b[38;5;34m526,848\u001b[0m │\n",
       "├─────────────────────────────────┼────────────────────────┼───────────────┤\n",
       "│ batch_normalization_1           │ (\u001b[38;5;45mNone\u001b[0m, \u001b[38;5;34m512\u001b[0m)            │         \u001b[38;5;34m2,048\u001b[0m │\n",
       "│ (\u001b[38;5;33mBatchNormalization\u001b[0m)            │                        │               │\n",
       "├─────────────────────────────────┼────────────────────────┼───────────────┤\n",
       "│ dropout_1 (\u001b[38;5;33mDropout\u001b[0m)             │ (\u001b[38;5;45mNone\u001b[0m, \u001b[38;5;34m512\u001b[0m)            │             \u001b[38;5;34m0\u001b[0m │\n",
       "├─────────────────────────────────┼────────────────────────┼───────────────┤\n",
       "│ dense_2 (\u001b[38;5;33mDense\u001b[0m)                 │ (\u001b[38;5;45mNone\u001b[0m, \u001b[38;5;34m256\u001b[0m)            │       \u001b[38;5;34m131,328\u001b[0m │\n",
       "├─────────────────────────────────┼────────────────────────┼───────────────┤\n",
       "│ batch_normalization_2           │ (\u001b[38;5;45mNone\u001b[0m, \u001b[38;5;34m256\u001b[0m)            │         \u001b[38;5;34m1,024\u001b[0m │\n",
       "│ (\u001b[38;5;33mBatchNormalization\u001b[0m)            │                        │               │\n",
       "├─────────────────────────────────┼────────────────────────┼───────────────┤\n",
       "│ dropout_2 (\u001b[38;5;33mDropout\u001b[0m)             │ (\u001b[38;5;45mNone\u001b[0m, \u001b[38;5;34m256\u001b[0m)            │             \u001b[38;5;34m0\u001b[0m │\n",
       "├─────────────────────────────────┼────────────────────────┼───────────────┤\n",
       "│ dense_3 (\u001b[38;5;33mDense\u001b[0m)                 │ (\u001b[38;5;45mNone\u001b[0m, \u001b[38;5;34m8\u001b[0m)              │         \u001b[38;5;34m2,056\u001b[0m │\n",
       "└─────────────────────────────────┴────────────────────────┴───────────────┘\n"
      ]
     },
     "metadata": {},
     "output_type": "display_data"
    },
    {
     "data": {
      "text/html": [
       "<pre style=\"white-space:pre;overflow-x:auto;line-height:normal;font-family:Menlo,'DejaVu Sans Mono',consolas,'Courier New',monospace\"><span style=\"font-weight: bold\"> Total params: </span><span style=\"color: #00af00; text-decoration-color: #00af00\">894,604</span> (3.41 MB)\n",
       "</pre>\n"
      ],
      "text/plain": [
       "\u001b[1m Total params: \u001b[0m\u001b[38;5;34m894,604\u001b[0m (3.41 MB)\n"
      ]
     },
     "metadata": {},
     "output_type": "display_data"
    },
    {
     "data": {
      "text/html": [
       "<pre style=\"white-space:pre;overflow-x:auto;line-height:normal;font-family:Menlo,'DejaVu Sans Mono',consolas,'Courier New',monospace\"><span style=\"font-weight: bold\"> Trainable params: </span><span style=\"color: #00af00; text-decoration-color: #00af00\">891,012</span> (3.40 MB)\n",
       "</pre>\n"
      ],
      "text/plain": [
       "\u001b[1m Trainable params: \u001b[0m\u001b[38;5;34m891,012\u001b[0m (3.40 MB)\n"
      ]
     },
     "metadata": {},
     "output_type": "display_data"
    },
    {
     "data": {
      "text/html": [
       "<pre style=\"white-space:pre;overflow-x:auto;line-height:normal;font-family:Menlo,'DejaVu Sans Mono',consolas,'Courier New',monospace\"><span style=\"font-weight: bold\"> Non-trainable params: </span><span style=\"color: #00af00; text-decoration-color: #00af00\">3,592</span> (14.03 KB)\n",
       "</pre>\n"
      ],
      "text/plain": [
       "\u001b[1m Non-trainable params: \u001b[0m\u001b[38;5;34m3,592\u001b[0m (14.03 KB)\n"
      ]
     },
     "metadata": {},
     "output_type": "display_data"
    }
   ],
   "source": [
    "model = build_mlp_model()\n",
    "model.summary()"
   ]
  },
  {
   "cell_type": "code",
   "execution_count": null,
   "id": "833c0250",
   "metadata": {},
   "outputs": [
    {
     "name": "stdout",
     "output_type": "stream",
     "text": [
      "Epoch 1/150\n",
      "\u001b[1m1191/1191\u001b[0m \u001b[32m━━━━━━━━━━━━━━━━━━━━\u001b[0m\u001b[37m\u001b[0m \u001b[1m19s\u001b[0m 14ms/step - accuracy: 0.1857 - loss: 2.3028 - val_accuracy: 0.2160 - val_loss: 2.0248 - learning_rate: 0.0010\n",
      "Epoch 2/150\n",
      "\u001b[1m   6/1191\u001b[0m \u001b[37m━━━━━━━━━━━━━━━━━━━━\u001b[0m \u001b[1m14s\u001b[0m 12ms/step - accuracy: 0.2122 - loss: 2.0123"
     ]
    }
   ],
   "source": [
    "es = EarlyStopping(patience=8, restore_best_weights=True)\n",
    "lr_scheduler = ReduceLROnPlateau(factor=0.5, patience=5, verbose=1, min_lr=1e-6)\n",
    "\n",
    "\n",
    "history = model.fit(\n",
    "        X_train_preproc, y_train_cat,\n",
    "        validation_split=0.2,\n",
    "        batch_size=128,\n",
    "        epochs=150,\n",
    "        callbacks=[es, lr_scheduler],\n",
    "        verbose=1)"
   ]
  },
  {
   "cell_type": "code",
   "execution_count": null,
   "id": "19946a56",
   "metadata": {},
   "outputs": [],
   "source": [
    "# Récupération des données d'entraînement et validation\n",
    "acc = history.history['accuracy']\n",
    "val_acc = history.history['val_accuracy']\n",
    "loss = history.history['loss']\n",
    "val_loss = history.history['val_loss']\n",
    "\n",
    "# Création de la figure\n",
    "plt.figure(figsize=(12, 5))\n",
    "\n",
    "# Plot de l'accuracy\n",
    "plt.subplot(1, 2, 1)\n",
    "plt.plot(acc, label='Accuracy')\n",
    "plt.plot(val_acc, label='Val Accuracy')\n",
    "plt.xlabel('Epochs')\n",
    "plt.ylabel('Accuracy')\n",
    "plt.title('Training and Validation Accuracy')\n",
    "plt.legend()\n",
    "\n",
    "# Plot de la loss\n",
    "plt.subplot(1, 2, 2)\n",
    "plt.plot(loss, label='Loss')\n",
    "plt.plot(val_loss, label='Val Loss')\n",
    "plt.xlabel('Epochs')\n",
    "plt.ylabel('Loss')\n",
    "plt.title('Training and Validation Loss')\n",
    "plt.legend()\n",
    "\n",
    "# Affichage\n",
    "plt.tight_layout()\n",
    "plt.show()"
   ]
  },
  {
   "cell_type": "code",
   "execution_count": 243,
   "id": "c0886821",
   "metadata": {},
   "outputs": [],
   "source": [
    "model.save(\"modele_montant_8.keras\")"
   ]
  },
  {
   "cell_type": "code",
   "execution_count": null,
   "id": "447ca256",
   "metadata": {},
   "outputs": [],
   "source": [
    "X_test_preproc = pipeline.transform(X_test)"
   ]
  },
  {
   "cell_type": "code",
   "execution_count": 245,
   "id": "ff1c4612",
   "metadata": {},
   "outputs": [],
   "source": [
    "y_test_cat = to_categorical(y_test)"
   ]
  },
  {
   "cell_type": "code",
   "execution_count": null,
   "id": "a3c32d53",
   "metadata": {},
   "outputs": [],
   "source": [
    "print(X_test_preproc.shape)\n",
    "print(y_test_cat.shape)"
   ]
  },
  {
   "cell_type": "code",
   "execution_count": 247,
   "id": "dbf3a7da",
   "metadata": {},
   "outputs": [],
   "source": [
    "# from keras.models import load_model\n",
    "\n",
    "# modelf = load_model(\"model_montant.keras\")"
   ]
  },
  {
   "cell_type": "code",
   "execution_count": null,
   "id": "de3b2735",
   "metadata": {},
   "outputs": [],
   "source": [
    "y_new = model.predict(X_test_preproc)"
   ]
  },
  {
   "cell_type": "code",
   "execution_count": null,
   "id": "c7810a00",
   "metadata": {},
   "outputs": [],
   "source": [
    "y_new.shape"
   ]
  },
  {
   "cell_type": "code",
   "execution_count": null,
   "id": "4419a70b",
   "metadata": {},
   "outputs": [],
   "source": [
    "y_new"
   ]
  },
  {
   "cell_type": "code",
   "execution_count": null,
   "id": "fb16bad7",
   "metadata": {},
   "outputs": [],
   "source": [
    "# y_new : array de shape (n_samples, n_classes)\n",
    "one_hot = np.zeros_like(y_new)\n",
    "one_hot\n",
    "one_hot[np.arange(len(y_new)), y_new.argmax(axis=1)] = 1\n",
    "one_hot"
   ]
  },
  {
   "cell_type": "code",
   "execution_count": null,
   "id": "bed5b59d",
   "metadata": {},
   "outputs": [],
   "source": []
  },
  {
   "cell_type": "code",
   "execution_count": null,
   "id": "d0e02559",
   "metadata": {},
   "outputs": [],
   "source": [
    "y_test_cat.shape"
   ]
  },
  {
   "cell_type": "code",
   "execution_count": null,
   "id": "45836aa1",
   "metadata": {},
   "outputs": [],
   "source": [
    "model.evaluate(X_test_preproc, y_test_cat)"
   ]
  },
  {
   "cell_type": "code",
   "execution_count": null,
   "id": "087e84ee",
   "metadata": {},
   "outputs": [],
   "source": [
    "from sklearn.metrics import classification_report\n",
    "\n",
    "print(classification_report(y_test_cat, one_hot))"
   ]
  },
  {
   "cell_type": "code",
   "execution_count": null,
   "id": "f0681d01",
   "metadata": {},
   "outputs": [],
   "source": [
    "from sklearn.metrics import confusion_matrix\n",
    "\n",
    "# Convertir one-hot en labels\n",
    "y_test_labels = y_test_cat.argmax(axis=1)\n",
    "y_pred_labels = one_hot.argmax(axis=1)\n",
    "\n",
    "confusion_matrix(y_test_labels, y_pred_labels)"
   ]
  },
  {
   "cell_type": "code",
   "execution_count": null,
   "id": "aa2f3a52",
   "metadata": {},
   "outputs": [],
   "source": [
    "from sklearn.metrics import ConfusionMatrixDisplay\n",
    "\n",
    "disp = ConfusionMatrixDisplay(confusion_matrix(y_test_labels, y_pred_labels))\n",
    "disp.plot()\n",
    "plt.show()"
   ]
  },
  {
   "cell_type": "code",
   "execution_count": null,
   "id": "55d0eda3",
   "metadata": {},
   "outputs": [],
   "source": [
    "# # I would like to evaluate the model on each codeCPV_3 category\n",
    "# dict_cpv_accuracy = {}\n",
    "\n",
    "# for code in df['codeCPV_3'].unique():\n",
    "#     print(f\"Evaluating for codeCPV_3: {code}\")\n",
    "#     X_code = X_test[X_test['codeCPV_3'] == code]\n",
    "#     y_code = y_test[y_test.index.isin(X_code.index)]\n",
    "\n",
    "#     if not X_code.empty:\n",
    "#         X_code_preproc = pipeline.transform(X_code)\n",
    "#         y_code_cat = to_categorical(y_code, num_classes=8)\n",
    "\n",
    "#         dict_cpv_accuracy['codeCPV_3'] = code\n",
    "#         dict_cpv_accuracy['accuracy'] = model.evaluate(X_code_preproc, y_code_cat)[1]\n",
    "\n",
    "#         # I would like to save the model.evaluate results for each codeCPV_3\n",
    "#     else:\n",
    "#         print(f\"No samples found for codeCPV_3: {code}\")\n",
    "\n",
    "# cpv_accuracy_df = pd.DataFrame.from_dict(dict_cpv_accuracy, orient='index', columns=['accuracy'])\n",
    "# cpv_accuracy_df.head()\n",
    "from keras.utils import to_categorical\n",
    "\n",
    "# Évaluation par codeCPV_3\n",
    "results = []\n",
    "\n",
    "for code in df['codeCPV_3'].unique():\n",
    "    print(f\"Evaluating for codeCPV_3: {code}\")\n",
    "    X_code = X_test[X_test['codeCPV_3'] == code]\n",
    "    y_code = y_test[y_test.index.isin(X_code.index)]\n",
    "\n",
    "    if not X_code.empty:\n",
    "        X_code_preproc = pipeline.transform(X_code)\n",
    "        y_code_cat = to_categorical(y_code, num_classes=8)\n",
    "        acc = model.evaluate(X_code_preproc, y_code_cat, verbose=0)[1]\n",
    "        results.append({'codeCPV_3': code, 'accuracy': acc})\n",
    "    else:\n",
    "        print(f\"No samples found for codeCPV_3: {code}\")\n",
    "\n",
    "cpv_accuracy_df = pd.DataFrame(results)\n",
    "cpv_accuracy_df.head()"
   ]
  },
  {
   "cell_type": "code",
   "execution_count": 274,
   "id": "7ffbf9aa",
   "metadata": {},
   "outputs": [],
   "source": [
    "# trie par accuracy\n",
    "cpv_accuracy_df.sort_values(by='accuracy', ascending=False, inplace=True)\n",
    "test = cpv_accuracy_df[cpv_accuracy_df['accuracy']>0.5]"
   ]
  },
  {
   "cell_type": "code",
   "execution_count": null,
   "id": "cf8dba51",
   "metadata": {},
   "outputs": [],
   "source": [
    "cpv_accuracy_df.head()"
   ]
  },
  {
   "cell_type": "code",
   "execution_count": null,
   "id": "06414c38",
   "metadata": {},
   "outputs": [],
   "source": [
    "df[df['codeCPV_3'].isin(test['codeCPV_3'])]"
   ]
  },
  {
   "cell_type": "code",
   "execution_count": 175,
   "id": "a793e905",
   "metadata": {},
   "outputs": [],
   "source": [
    "# # Dimensions\n",
    "# input_dim = 220\n",
    "# num_classes = 10\n",
    "\n",
    "# # Modèle MLP\n",
    "# model = Sequential()\n",
    "\n",
    "# model.add(Input(shape=(input_dim,)))\n",
    "\n",
    "# model.add(layers.Dense(1028, activation='relu',))\n",
    "# model.add(layers.BatchNormalization())\n",
    "# model.add(layers.Dropout(0.4))\n",
    "\n",
    "# model.add(layers.Dense(512, activation='relu'))\n",
    "# model.add(layers.BatchNormalization())\n",
    "# model.add(layers.Dropout(0.3))\n",
    "\n",
    "# model.add(layers.Dense(256, activation='relu'))\n",
    "# model.add(layers.BatchNormalization())\n",
    "# model.add(layers.Dropout(0.3))\n",
    "\n",
    "# model.add(layers.Dense(num_classes, activation='softmax'))  # Sortie pour classification\n",
    "\n",
    "# # Compilation\n",
    "# model.compile(\n",
    "#     optimizer='adam',\n",
    "#     loss='categorical_crossentropy',  # ou 'categorical_crossentropy' si y est one-hot\n",
    "#     metrics=['accuracy']\n",
    "# )\n",
    "\n",
    "# # Affichage du résumé du modèle\n",
    "# model.summary()"
   ]
  },
  {
   "cell_type": "code",
   "execution_count": 172,
   "id": "445a8aa0",
   "metadata": {},
   "outputs": [],
   "source": [
    "# es = EarlyStopping(patience=5, restore_best_weights=True, min_delta=1e-3)\n",
    "\n",
    "# history2 = model.fit(\n",
    "#         X_train_preproc, y_train_cat,\n",
    "#         validation_split=0.2,\n",
    "#         batch_size=32,\n",
    "#         epochs=100,\n",
    "#         callbacks=[es],\n",
    "#         verbose=1)"
   ]
  },
  {
   "cell_type": "code",
   "execution_count": null,
   "id": "8285e509",
   "metadata": {},
   "outputs": [],
   "source": [
    "# Récupération des données d'entraînement et validation\n",
    "acc = history.history['accuracy']\n",
    "val_acc = history.history['val_accuracy']\n",
    "loss = history.history['loss']\n",
    "val_loss = history.history['val_loss']\n",
    "\n",
    "# Création de la figure\n",
    "plt.figure(figsize=(12, 5))\n",
    "\n",
    "# Plot de l'accuracy\n",
    "plt.subplot(1, 2, 1)\n",
    "plt.plot(acc, label='Accuracy')\n",
    "plt.plot(val_acc, label='Val Accuracy')\n",
    "plt.xlabel('Epochs')\n",
    "plt.ylabel('Accuracy')\n",
    "plt.title('Training and Validation Accuracy')\n",
    "plt.legend()\n",
    "\n",
    "# Plot de la loss\n",
    "plt.subplot(1, 2, 2)\n",
    "plt.plot(loss, label='Loss')\n",
    "plt.plot(val_loss, label='Val Loss')\n",
    "plt.xlabel('Epochs')\n",
    "plt.ylabel('Loss')\n",
    "plt.title('Training and Validation Loss')\n",
    "plt.legend()\n",
    "\n",
    "# Affichage\n",
    "plt.tight_layout()\n",
    "plt.show()"
   ]
  },
  {
   "cell_type": "code",
   "execution_count": 173,
   "id": "743d328b",
   "metadata": {},
   "outputs": [],
   "source": [
    "# # Dimensions\n",
    "# input_dim = 220\n",
    "# num_classes = 10\n",
    "\n",
    "# # Modèle MLP\n",
    "# model = Sequential()\n",
    "\n",
    "# model.add(Input(shape=(input_dim,)))\n",
    "\n",
    "# model.add(layers.Dense(1028, activation='relu',))\n",
    "# model.add(layers.BatchNormalization())\n",
    "# model.add(layers.Dropout(0.5))\n",
    "\n",
    "# model.add(layers.Dense(512, activation='relu'))\n",
    "# model.add(layers.BatchNormalization())\n",
    "# model.add(layers.Dropout(0.4))\n",
    "\n",
    "# model.add(layers.Dense(256, activation='relu'))\n",
    "# model.add(layers.BatchNormalization())\n",
    "# model.add(layers.Dropout(0.3))\n",
    "\n",
    "# model.add(layers.Dense(num_classes, activation='softmax'))  # Sortie pour classification\n",
    "\n",
    "# # Compilation\n",
    "# model.compile(\n",
    "#     optimizer='adam',\n",
    "#     loss='categorical_crossentropy',  # ou 'categorical_crossentropy' si y est one-hot\n",
    "#     metrics=['accuracy']\n",
    "# )\n",
    "\n",
    "# # Affichage du résumé du modèle\n",
    "# model.summary()"
   ]
  },
  {
   "cell_type": "code",
   "execution_count": null,
   "id": "1f8d548e",
   "metadata": {},
   "outputs": [],
   "source": [
    "lr_scheduler = ReduceLROnPlateau(factor=0.5, patience=5, verbose=1, min_lr=1e-6)\n",
    "early_stop = EarlyStopping(patience=10, restore_best_weights=True)"
   ]
  },
  {
   "cell_type": "code",
   "execution_count": null,
   "id": "97113319",
   "metadata": {},
   "outputs": [],
   "source": [
    "history3 = model.fit(\n",
    "    X_train_preproc, y_train_cat,\n",
    "    validation_split=0.2,\n",
    "    batch_size=128,\n",
    "    epochs=100,\n",
    "    callbacks=[early_stop, lr_scheduler],\n",
    ")"
   ]
  },
  {
   "cell_type": "code",
   "execution_count": null,
   "id": "d363a91e",
   "metadata": {},
   "outputs": [],
   "source": []
  },
  {
   "cell_type": "code",
   "execution_count": null,
   "id": "45df06d2",
   "metadata": {},
   "outputs": [],
   "source": [
    "def build_mlp_model(input_dim=220, num_classes=10, use_dropout=True):\n",
    "    model = Sequential()\n",
    "    model.add(Input(shape=(input_dim,)))\n",
    "\n",
    "    model.add(layers.Dense(1028, activation='relu'))\n",
    "    model.add(layers.BatchNormalization())\n",
    "    if use_dropout:\n",
    "        model.add(layers.Dropout(0.5))\n",
    "\n",
    "    model.add(layers.Dense(512, activation='relu'))\n",
    "    model.add(layers.BatchNormalization())\n",
    "    if use_dropout:\n",
    "        model.add(layers.Dropout(0.4))\n",
    "\n",
    "    model.add(layers.Dense(256, activation='relu'))\n",
    "    model.add(layers.BatchNormalization())\n",
    "    if use_dropout:\n",
    "        model.add(layers.Dropout(0.3))\n",
    "\n",
    "    model.add(layers.Dense(num_classes, activation='softmax'))\n",
    "\n",
    "    model.compile(\n",
    "        optimizer='adam',\n",
    "        loss='categorical_crossentropy',  # or 'sparse_categorical_crossentropy'\n",
    "        metrics=['accuracy']\n",
    "    )\n",
    "\n",
    "    return model"
   ]
  },
  {
   "cell_type": "code",
   "execution_count": null,
   "id": "ee00fbe4",
   "metadata": {},
   "outputs": [],
   "source": [
    "model = build_mlp_model(use_dropout=False)\n",
    "\n",
    "history4 = model.fit(\n",
    "    X_train_preproc, y_train_cat,\n",
    "    validation_split=0.2,\n",
    "    batch_size=128,\n",
    "    epochs=100,\n",
    "    callbacks=[early_stop, lr_scheduler],\n",
    ")"
   ]
  },
  {
   "cell_type": "code",
   "execution_count": null,
   "id": "04be236b",
   "metadata": {},
   "outputs": [],
   "source": [
    "# # Récupération des données d'entraînement et validation\n",
    "# acc = history4.history['accuracy']\n",
    "# val_acc = history4.history['val_accuracy']\n",
    "# loss = history4.history['loss']\n",
    "# val_loss = history4.history['val_loss']\n",
    "\n",
    "# # Création de la figure\n",
    "# plt.figure(figsize=(12, 5))\n",
    "\n",
    "# # Plot de l'accuracy\n",
    "# plt.subplot(1, 2, 1)\n",
    "# plt.plot(acc, label='Accuracy')\n",
    "# plt.plot(val_acc, label='Val Accuracy')\n",
    "# plt.xlabel('Epochs')\n",
    "# plt.ylabel('Accuracy')\n",
    "# plt.title('Training and Validation Accuracy')\n",
    "# plt.legend()\n",
    "\n",
    "# # Plot de la loss\n",
    "# plt.subplot(1, 2, 2)\n",
    "# plt.plot(loss, label='Loss')\n",
    "# plt.plot(val_loss, label='Val Loss')\n",
    "# plt.xlabel('Epochs')\n",
    "# plt.ylabel('Loss')\n",
    "# plt.title('Training and Validation Loss')\n",
    "# plt.legend()\n",
    "\n",
    "# # Affichage\n",
    "# plt.tight_layout()\n",
    "# plt.show()"
   ]
  },
  {
   "cell_type": "code",
   "execution_count": 171,
   "id": "e2e7180b",
   "metadata": {},
   "outputs": [],
   "source": [
    "# def build_mlp_model(input_dim=220, num_classes=10, use_dropout=True, l2_factor=1e-4):\n",
    "#     model = Sequential()\n",
    "#     model.add(Input(shape=(input_dim,)))\n",
    "\n",
    "#     # Couche 1\n",
    "#     model.add(layers.Dense(\n",
    "#         1028, activation='relu',\n",
    "#         kernel_regularizer=regularizers.l2(l2_factor)\n",
    "#     ))\n",
    "#     model.add(layers.BatchNormalization())\n",
    "#     if use_dropout:\n",
    "#         model.add(layers.Dropout(0.5))\n",
    "\n",
    "#     # Couche 2\n",
    "#     model.add(layers.Dense(\n",
    "#         512, activation='relu',\n",
    "#         kernel_regularizer=regularizers.l2(l2_factor)\n",
    "#     ))\n",
    "#     model.add(layers.BatchNormalization())\n",
    "#     if use_dropout:\n",
    "#         model.add(layers.Dropout(0.4))\n",
    "\n",
    "#     # Couche 3\n",
    "#     model.add(layers.Dense(\n",
    "#         256, activation='relu',\n",
    "#         kernel_regularizer=regularizers.l2(l2_factor)\n",
    "#     ))\n",
    "#     model.add(layers.BatchNormalization())\n",
    "#     if use_dropout:\n",
    "#         model.add(layers.Dropout(0.3))\n",
    "\n",
    "#     # Sortie\n",
    "#     model.add(layers.Dense(\n",
    "#         num_classes, activation='softmax',\n",
    "#         kernel_regularizer=regularizers.l2(l2_factor)\n",
    "#     ))\n",
    "\n",
    "#     # Compilation\n",
    "#     model.compile(\n",
    "#         optimizer='adam',\n",
    "#         loss='categorical_crossentropy',\n",
    "#         metrics=['accuracy']\n",
    "#     )\n",
    "\n",
    "#     return model"
   ]
  },
  {
   "cell_type": "code",
   "execution_count": 169,
   "id": "f532b803",
   "metadata": {},
   "outputs": [],
   "source": [
    "# model = build_mlp_model(use_dropout=False)\n",
    "# history5 = model.fit(\n",
    "#     X_train_preproc, y_train_cat,\n",
    "#     validation_split=0.2,\n",
    "#     batch_size=128,\n",
    "#     epochs=100,\n",
    "#     callbacks=[early_stop, lr_scheduler],\n",
    "# )"
   ]
  },
  {
   "cell_type": "code",
   "execution_count": 170,
   "id": "fecc904e",
   "metadata": {},
   "outputs": [],
   "source": [
    "# model = build_mlp_model(use_dropout=True)\n",
    "# history5 = model.fit(\n",
    "#     X_train_preproc, y_train_cat,\n",
    "#     validation_split=0.2,\n",
    "#     batch_size=128,\n",
    "#     epochs=100,\n",
    "#     callbacks=[early_stop, lr_scheduler],\n",
    "# )"
   ]
  },
  {
   "cell_type": "code",
   "execution_count": 168,
   "id": "9c752f9d",
   "metadata": {},
   "outputs": [],
   "source": [
    "# # Récupération des données d'entraînement et validation\n",
    "# acc = history5.history['accuracy']\n",
    "# val_acc = history5.history['val_accuracy']\n",
    "# loss = history5.history['loss']\n",
    "# val_loss = history5.history['val_loss']\n",
    "\n",
    "# # Création de la figure\n",
    "# plt.figure(figsize=(12, 5))\n",
    "\n",
    "# # Plot de l'accuracy\n",
    "# plt.subplot(1, 2, 1)\n",
    "# plt.plot(acc, label='Accuracy')\n",
    "# plt.plot(val_acc, label='Val Accuracy')\n",
    "# plt.xlabel('Epochs')\n",
    "# plt.ylabel('Accuracy')\n",
    "# plt.title('Training and Validation Accuracy')\n",
    "# plt.legend()\n",
    "\n",
    "# # Plot de la loss\n",
    "# plt.subplot(1, 2, 2)\n",
    "# plt.plot(loss, label='Loss')\n",
    "# plt.plot(val_loss, label='Val Loss')\n",
    "# plt.xlabel('Epochs')\n",
    "# plt.ylabel('Loss')\n",
    "# plt.title('Training and Validation Loss')\n",
    "# plt.legend()\n",
    "\n",
    "# # Affichage\n",
    "# plt.tight_layout()\n",
    "# plt.show()"
   ]
  },
  {
   "cell_type": "code",
   "execution_count": 167,
   "id": "4e5393da",
   "metadata": {},
   "outputs": [],
   "source": [
    "# model = build_mlp_model(use_dropout=False)\n",
    "# history6 = model.fit(\n",
    "#     X_train_preproc, y_train_cat,\n",
    "#     validation_split=0.2,\n",
    "#     batch_size=128,\n",
    "#     epochs=100,\n",
    "#     callbacks=[early_stop, lr_scheduler],\n",
    "# )"
   ]
  },
  {
   "cell_type": "code",
   "execution_count": 166,
   "id": "1730ac55",
   "metadata": {},
   "outputs": [],
   "source": [
    "# # Récupération des données d'entraînement et validation\n",
    "# acc = history6.history['accuracy']\n",
    "# val_acc = history6.history['val_accuracy']\n",
    "# loss = history6.history['loss']\n",
    "# val_loss = history6.history['val_loss']\n",
    "\n",
    "# # Création de la figure\n",
    "# plt.figure(figsize=(12, 5))\n",
    "\n",
    "# # Plot de l'accuracy\n",
    "# plt.subplot(1, 2, 1)\n",
    "# plt.plot(acc, label='Accuracy')\n",
    "# plt.plot(val_acc, label='Val Accuracy')\n",
    "# plt.xlabel('Epochs')\n",
    "# plt.ylabel('Accuracy')\n",
    "# plt.title('Training and Validation Accuracy')\n",
    "# plt.legend()\n",
    "\n",
    "# # Plot de la loss\n",
    "# plt.subplot(1, 2, 2)\n",
    "# plt.plot(loss, label='Loss')\n",
    "# plt.plot(val_loss, label='Val Loss')\n",
    "# plt.xlabel('Epochs')\n",
    "# plt.ylabel('Loss')\n",
    "# plt.title('Training and Validation Loss')\n",
    "# plt.legend()\n",
    "\n",
    "# # Affichage\n",
    "# plt.tight_layout()\n",
    "\n",
    "# plt.show()"
   ]
  },
  {
   "cell_type": "code",
   "execution_count": 165,
   "id": "db6d3a97",
   "metadata": {},
   "outputs": [],
   "source": [
    "# def build_mlp_model(input_dim=220, num_classes=9, use_dropout=True, l2_factor=1e-4):\n",
    "#     model = Sequential()\n",
    "#     model.add(Input(shape=(input_dim,)))\n",
    "\n",
    "#     # Couche 1\n",
    "#     model.add(layers.Dense(\n",
    "#         1024, activation='relu',\n",
    "#         kernel_regularizer=regularizers.l2(l2_factor)\n",
    "#     ))\n",
    "#     model.add(layers.BatchNormalization())\n",
    "#     if use_dropout:\n",
    "#         model.add(layers.Dropout(0.4))\n",
    "\n",
    "#     # Couche 2\n",
    "#     model.add(layers.Dense(\n",
    "#         512, activation='relu',\n",
    "#         kernel_regularizer=regularizers.l2(l2_factor)\n",
    "#     ))\n",
    "#     model.add(layers.BatchNormalization())\n",
    "#     if use_dropout:\n",
    "#         model.add(layers.Dropout(0.3))\n",
    "\n",
    "#     # Couche 3\n",
    "#     model.add(layers.Dense(\n",
    "#         256, activation='relu',\n",
    "#         kernel_regularizer=regularizers.l2(l2_factor)\n",
    "#     ))\n",
    "#     model.add(layers.BatchNormalization())\n",
    "#     if use_dropout:\n",
    "#         model.add(layers.Dropout(0.2))\n",
    "#     #couche 4\n",
    "#     model.add(layers.Dense(\n",
    "#         128, activation='relu',\n",
    "#         kernel_regularizer=regularizers.l2(l2_factor)\n",
    "#     ))\n",
    "#     model.add(layers.BatchNormalization())\n",
    "#     if use_dropout:\n",
    "#         model.add(layers.Dropout(0.1))\n",
    "\n",
    "#     # Sortie\n",
    "#     model.add(layers.Dense(\n",
    "#         num_classes, activation='softmax',\n",
    "#         kernel_regularizer=regularizers.l2(l2_factor)\n",
    "#     ))\n",
    "\n",
    "#     # Compilation\n",
    "#     model.compile(\n",
    "#         optimizer='adam',\n",
    "#         loss='categorical_crossentropy',\n",
    "#         metrics=['accuracy']\n",
    "#     )\n",
    "\n",
    "#     return model"
   ]
  },
  {
   "cell_type": "code",
   "execution_count": 164,
   "id": "c42b7482",
   "metadata": {},
   "outputs": [],
   "source": [
    "# model = build_mlp_model(use_dropout=False)\n",
    "# history7 = model.fit(\n",
    "#     X_train_preproc, y_train_cat,\n",
    "#     validation_split=0.2,\n",
    "#     batch_size=128,\n",
    "#     epochs=100,\n",
    "#     callbacks=[early_stop, lr_scheduler],\n",
    "# )"
   ]
  },
  {
   "cell_type": "code",
   "execution_count": 163,
   "id": "89be7073",
   "metadata": {},
   "outputs": [],
   "source": [
    "# # Récupération des données d'entraînement et validation\n",
    "# acc = history7.history['accuracy']\n",
    "# val_acc = history7.history['val_accuracy']\n",
    "# loss = history7.history['loss']\n",
    "# val_loss = history7.history['val_loss']\n",
    "\n",
    "# # Création de la figure\n",
    "# plt.figure(figsize=(12, 5))\n",
    "\n",
    "# # Plot de l'accuracy\n",
    "# plt.subplot(1, 2, 1)\n",
    "# plt.plot(acc, label='Accuracy')\n",
    "# plt.plot(val_acc, label='Val Accuracy')\n",
    "# plt.xlabel('Epochs')\n",
    "# plt.ylabel('Accuracy')\n",
    "# plt.title('Training and Validation Accuracy')\n",
    "# plt.legend()\n",
    "\n",
    "# # Plot de la loss\n",
    "# plt.subplot(1, 2, 2)\n",
    "# plt.plot(loss, label='Loss')\n",
    "# plt.plot(val_loss, label='Val Loss')\n",
    "# plt.xlabel('Epochs')\n",
    "# plt.ylabel('Loss')\n",
    "# plt.title('Training and Validation Loss')\n",
    "# plt.legend()\n",
    "\n",
    "# # Affichage\n",
    "# plt.tight_layout()\n",
    "# plt.show()"
   ]
  },
  {
   "cell_type": "code",
   "execution_count": null,
   "id": "88430391",
   "metadata": {},
   "outputs": [],
   "source": []
  }
 ],
 "metadata": {
  "kernelspec": {
   "display_name": "decp_ml_env",
   "language": "python",
   "name": "python3"
  },
  "language_info": {
   "codemirror_mode": {
    "name": "ipython",
    "version": 3
   },
   "file_extension": ".py",
   "mimetype": "text/x-python",
   "name": "python",
   "nbconvert_exporter": "python",
   "pygments_lexer": "ipython3",
   "version": "3.10.6"
  }
 },
 "nbformat": 4,
 "nbformat_minor": 5
}<|MERGE_RESOLUTION|>--- conflicted
+++ resolved
@@ -10,17 +10,6 @@
      "name": "stderr",
      "output_type": "stream",
      "text": [
-<<<<<<< HEAD
-      "2025-06-11 11:27:28.676005: I tensorflow/core/util/port.cc:153] oneDNN custom operations are on. You may see slightly different numerical results due to floating-point round-off errors from different computation orders. To turn them off, set the environment variable `TF_ENABLE_ONEDNN_OPTS=0`.\n",
-      "2025-06-11 11:27:28.676697: I external/local_xla/xla/tsl/cuda/cudart_stub.cc:32] Could not find cuda drivers on your machine, GPU will not be used.\n",
-      "2025-06-11 11:27:28.680250: I external/local_xla/xla/tsl/cuda/cudart_stub.cc:32] Could not find cuda drivers on your machine, GPU will not be used.\n",
-      "2025-06-11 11:27:28.688572: E external/local_xla/xla/stream_executor/cuda/cuda_fft.cc:477] Unable to register cuFFT factory: Attempting to register factory for plugin cuFFT when one has already been registered\n",
-      "WARNING: All log messages before absl::InitializeLog() is called are written to STDERR\n",
-      "E0000 00:00:1749634048.703378   36713 cuda_dnn.cc:8310] Unable to register cuDNN factory: Attempting to register factory for plugin cuDNN when one has already been registered\n",
-      "E0000 00:00:1749634048.707574   36713 cuda_blas.cc:1418] Unable to register cuBLAS factory: Attempting to register factory for plugin cuBLAS when one has already been registered\n",
-      "2025-06-11 11:27:28.723410: I tensorflow/core/platform/cpu_feature_guard.cc:210] This TensorFlow binary is optimized to use available CPU instructions in performance-critical operations.\n",
-      "To enable the following instructions: AVX2 AVX_VNNI FMA, in other operations, rebuild TensorFlow with the appropriate compiler flags.\n"
-=======
       "2025-06-10 21:38:00.960458: I tensorflow/core/util/port.cc:111] oneDNN custom operations are on. You may see slightly different numerical results due to floating-point round-off errors from different computation orders. To turn them off, set the environment variable `TF_ENABLE_ONEDNN_OPTS=0`.\n",
       "2025-06-10 21:38:00.963706: I tensorflow/tsl/cuda/cudart_stub.cc:28] Could not find cuda drivers on your machine, GPU will not be used.\n",
       "2025-06-10 21:38:01.027414: E tensorflow/compiler/xla/stream_executor/cuda/cuda_dnn.cc:9342] Unable to register cuDNN factory: Attempting to register factory for plugin cuDNN when one has already been registered\n",
@@ -30,7 +19,6 @@
       "2025-06-10 21:38:01.043686: I tensorflow/core/platform/cpu_feature_guard.cc:182] This TensorFlow binary is optimized to use available CPU instructions in performance-critical operations.\n",
       "To enable the following instructions: AVX2 AVX_VNNI FMA, in other operations, rebuild TensorFlow with the appropriate compiler flags.\n",
       "2025-06-10 21:38:02.093004: W tensorflow/compiler/tf2tensorrt/utils/py_utils.cc:38] TF-TRT Warning: Could not find TensorRT\n"
->>>>>>> 83420c1f
      ]
     }
    ],
@@ -56,11 +44,7 @@
      "name": "stderr",
      "output_type": "stream",
      "text": [
-<<<<<<< HEAD
-      "/tmp/ipykernel_36713/2597316256.py:1: DtypeWarning: Columns (38) have mixed types. Specify dtype option on import or set low_memory=False.\n",
-=======
       "/tmp/ipykernel_8093/2597316256.py:1: DtypeWarning: Columns (38) have mixed types. Specify dtype option on import or set low_memory=False.\n",
->>>>>>> 83420c1f
       "  df = pd.read_csv('../data/data_clean.csv')\n"
      ]
     },
@@ -594,9 +578,6 @@
   },
   {
    "cell_type": "code",
-<<<<<<< HEAD
-   "execution_count": 16,
-=======
    "execution_count": null,
    "id": "d2b63f2b",
    "metadata": {},
@@ -608,7 +589,6 @@
   {
    "cell_type": "code",
    "execution_count": 234,
->>>>>>> 83420c1f
    "id": "36a4251c",
    "metadata": {},
    "outputs": [
