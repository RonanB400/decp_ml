--- conflicted
+++ resolved
@@ -2,11 +2,7 @@
  "cells": [
   {
    "cell_type": "code",
-<<<<<<< HEAD
    "execution_count": 1,
-=======
-   "execution_count": 26,
->>>>>>> d038f4ac
    "id": "8a110434",
    "metadata": {},
    "outputs": [],
